--- conflicted
+++ resolved
@@ -1,9 +1,6 @@
 [mypy]
 ignore_missing_imports = True
 disallow_subclassing_any = False
-<<<<<<< HEAD
-=======
 # Tracing decorators and hookspecs are untyped, this should be removed once the typing has been added
->>>>>>> 2336faa3
 disallow_untyped_decorators = False
 strict = True